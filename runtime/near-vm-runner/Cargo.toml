[package]
name = "near-vm-runner"
version = "2.2.0"
authors = ["Near Inc <hello@nearprotocol.com>"]
edition = "2018"
license = "Apache-2.0"
readme = "README.md"
categories = ["wasm"]
repository = "https://github.com/nearprotocol/nearcore"
homepage = "https://github.com/nearprotocol/nearcore"
description = """
This crate implements the specification of the interface that Near blockchain exposes to the smart contracts.
"""

[dependencies]
borsh = "0.7.1"
wasmer-runtime = { version = "=0.17.1", features = ["default-backend-singlepass"], default-features = false }
wasmer-runtime-core = { version = "=0.17.1" }
pwasm-utils = "0.12"
parity-wasm = "0.41"
wasmtime = { version = "0.17.0", features = ["lightbeam"], default-features = false, optional = true }
anyhow = { version = "1.0.19", optional = true }
near-runtime-fees = { path="../near-runtime-fees", version = "2.2.0" }
near-vm-logic = { path="../near-vm-logic", version = "2.2.0", default-features = false, features = []}
near-vm-errors = { path = "../near-vm-errors", version = "2.2.0" }
<<<<<<< HEAD
near-primitives = { path = "../../core/primitives" }
log = "0.4"
=======
near-evm-runner = { path = "../near-evm-runner", version = "2.2.0"}
>>>>>>> f8cdfa34

[dev-dependencies]
assert_matches = "1.3"
wabt = "0.9"
bencher = "^0.1.5"

[features]
default = [ "wasmer_default" ]
wasmtime_vm = [ "wasmtime", "anyhow"]
wasmer_default = []
wasmtime_default = ["wasmtime_vm"]
no_cpu_compatibility_checks = []
lightbeam = ["wasmtime_vm"]

# Use this feature to enable counting of fees and costs applied.
costs_counting = ["near-vm-logic/costs_counting"]

no_cache = []

[package.metadata.cargo-udeps.ignore]
# `no_cache` feature leads to an unused `cached` crate
normal = ["cached"]

[[bench]]
name = "bench"
harness = false<|MERGE_RESOLUTION|>--- conflicted
+++ resolved
@@ -23,12 +23,9 @@
 near-runtime-fees = { path="../near-runtime-fees", version = "2.2.0" }
 near-vm-logic = { path="../near-vm-logic", version = "2.2.0", default-features = false, features = []}
 near-vm-errors = { path = "../near-vm-errors", version = "2.2.0" }
-<<<<<<< HEAD
 near-primitives = { path = "../../core/primitives" }
 log = "0.4"
-=======
 near-evm-runner = { path = "../near-evm-runner", version = "2.2.0"}
->>>>>>> f8cdfa34
 
 [dev-dependencies]
 assert_matches = "1.3"
