--- conflicted
+++ resolved
@@ -4,6 +4,7 @@
 use parity_wasm::builder;
 use parity_wasm::elements::{self, External, MemorySection, Type};
 use pwasm_utils::{self, rules};
+use wasmer_runtime_core::wasmparser::{ParserInput, ParserState, ValidatingParser, WasmDecoder};
 use wasmparser::{ParserInput, ParserState, ValidatingParser, WasmDecoder};
 
 use near_vm_errors::PrepareError;
@@ -31,7 +32,6 @@
 
 impl<'a> ContractModule<'a> {
     fn init(original_code: &[u8], config: &'a VMConfig) -> Result<Self, PrepareError> {
-<<<<<<< HEAD
         let mut parser = ValidatingParser::new(original_code, None);
         let mut parser_input = None;
         let mut func_ranges = Vec::new();
@@ -58,13 +58,11 @@
             }
         }
 
-        wasmparser::validate(original_code, None).map_err(|_| PrepareError::Deserialization)?;
-=======
         wasmparser::Validator::new()
             .wasm_features(WASM_FEATURES)
             .validate_all(original_code)
             .map_err(|_| PrepareError::Deserialization)?;
->>>>>>> cb20e72a
+
         let module = elements::deserialize_buffer(original_code)
             .map_err(|_| PrepareError::Deserialization)?;
         Ok(ContractModule { module, config })
