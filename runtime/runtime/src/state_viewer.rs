use std::str;
use std::time::Instant;

use log::debug;

use near_crypto::{KeyType, PublicKey};
use near_primitives::account::{AccessKey, Account};
use near_primitives::hash::CryptoHash;
use near_primitives::receipt::ActionReceipt;
use near_primitives::serialize::to_base64;
use near_primitives::transaction::FunctionCallAction;
use near_primitives::trie_key::trie_key_parsers;
use near_primitives::types::EpochHeight;
use near_primitives::types::{AccountId, BlockHeight, EpochId, EpochInfoProvider};
<<<<<<< HEAD
use near_primitives::utils::is_valid_account_id;
use near_primitives::version::ProtocolVersion;
use near_primitives::views::{StateItem, ViewStateResult};
use near_runtime_configs::RuntimeConfig;
=======
use near_primitives::version::ProtocolVersion;
use near_primitives::views::{StateItem, ViewStateResult};
use near_runtime_configs::RuntimeConfig;
use near_runtime_utils::is_valid_account_id;
>>>>>>> f8cdfa34
use near_store::{get_access_key, get_account, TrieUpdate};
use near_vm_logic::ReturnData;

use crate::actions::execute_function_call;
use crate::ext::RuntimeExt;
use crate::ApplyState;
use std::sync::Arc;

pub struct TrieViewer {}

impl TrieViewer {
    pub fn new() -> Self {
        Self {}
    }

    pub fn view_account(
        &self,
        state_update: &TrieUpdate,
        account_id: &AccountId,
    ) -> Result<Account, Box<dyn std::error::Error>> {
        if !is_valid_account_id(account_id) {
            return Err(format!("Account ID '{}' is not valid", account_id).into());
        }

        get_account(state_update, &account_id)?
            .ok_or_else(|| format!("account {} does not exist while viewing", account_id).into())
    }

    pub fn view_access_key(
        &self,
        state_update: &TrieUpdate,
        account_id: &AccountId,
        public_key: &PublicKey,
    ) -> Result<AccessKey, Box<dyn std::error::Error>> {
        if !is_valid_account_id(account_id) {
            return Err(format!("Account ID '{}' is not valid", account_id).into());
        }

        get_access_key(state_update, account_id, public_key)?
            .ok_or_else(|| format!("access key {} does not exist while viewing", public_key).into())
    }

    pub fn view_state(
        &self,
        state_update: &TrieUpdate,
        account_id: &AccountId,
        prefix: &[u8],
    ) -> Result<ViewStateResult, Box<dyn std::error::Error>> {
        if !is_valid_account_id(account_id) {
            return Err(format!("Account ID '{}' is not valid", account_id).into());
        }
        let mut values = vec![];
        let query = trie_key_parsers::get_raw_prefix_for_contract_data(account_id, prefix);
        let acc_sep_len = query.len() - prefix.len();
        let mut iter = state_update.trie.iter(&state_update.get_root())?;
        iter.seek(&query)?;
        for item in iter {
            let (key, value) = item?;
            if !key.starts_with(&query.as_ref()) {
                break;
            }
            values.push(StateItem {
                key: to_base64(&key[acc_sep_len..]),
                value: to_base64(&value),
                proof: vec![],
            });
        }
        // TODO(2076): Add proofs for the storage items.
        Ok(ViewStateResult { values, proof: vec![] })
    }

    pub fn call_function(
        &self,
        mut state_update: TrieUpdate,
        block_height: BlockHeight,
        block_timestamp: u64,
        last_block_hash: &CryptoHash,
        epoch_height: EpochHeight,
        epoch_id: &EpochId,
        contract_id: &AccountId,
        method_name: &str,
        args: &[u8],
        logs: &mut Vec<String>,
        epoch_info_provider: &dyn EpochInfoProvider,
        current_protocol_version: ProtocolVersion,
        evm_chain_id: u128,
    ) -> Result<Vec<u8>, Box<dyn std::error::Error>> {
        let now = Instant::now();
        if !is_valid_account_id(contract_id) {
            return Err(format!("Contract ID {:?} is not valid", contract_id).into());
        }
        let root = state_update.get_root();
        let mut account = get_account(&state_update, contract_id)?
            .ok_or_else(|| format!("Account {:?} doesn't exist", contract_id))?;
        // TODO(#1015): Add ability to pass public key and originator_id
        let originator_id = contract_id;
        let public_key = PublicKey::empty(KeyType::ED25519);
        let empty_hash = CryptoHash::default();
        let mut runtime_ext = RuntimeExt::new(
            &mut state_update,
            contract_id,
            originator_id,
            &public_key,
            0,
            &empty_hash,
            epoch_id,
            last_block_hash,
            epoch_info_provider,
            current_protocol_version,
        );
        let config = Arc::new(RuntimeConfig::default());
        let apply_state = ApplyState {
            block_index: block_height,
<<<<<<< HEAD
            last_block_hash: *last_block_hash,
=======
            last_block_hash: last_block_hash.clone(),
>>>>>>> f8cdfa34
            epoch_id: epoch_id.clone(),
            epoch_height,
            gas_price: 0,
            block_timestamp,
            gas_limit: None,
            random_seed: root,
            current_protocol_version,
            config: config.clone(),
<<<<<<< HEAD
            cache: None,
=======
            evm_chain_id,
>>>>>>> f8cdfa34
        };
        let action_receipt = ActionReceipt {
            signer_id: originator_id.clone(),
            signer_public_key: public_key.clone(),
            gas_price: 0,
            output_data_receivers: vec![],
            input_data_ids: vec![],
            actions: vec![],
        };
        let function_call = FunctionCallAction {
            method_name: method_name.to_string(),
            args: args.to_vec(),
            gas: 0,
            deposit: 0,
        };
        let (outcome, err) = execute_function_call(
            &apply_state,
            &mut runtime_ext,
            &mut account,
            &originator_id,
            &action_receipt,
            &[],
            &function_call,
            &empty_hash,
            &config,
            true,
            true,
        );
<<<<<<< HEAD
=======

>>>>>>> f8cdfa34
        let elapsed = now.elapsed();
        let time_ms =
            (elapsed.as_secs() as f64 / 1_000.0) + f64::from(elapsed.subsec_nanos()) / 1_000_000.0;
        let time_str = format!("{:.*}ms", 2, time_ms);

        if let Some(err) = err {
            if let Some(outcome) = outcome {
                logs.extend(outcome.logs);
            }
            let message = format!("wasm execution failed with error: {:?}", err);
            debug!(target: "runtime", "(exec time {}) {}", time_str, message);
            Err(message.into())
        } else {
            let outcome = outcome.unwrap();
            debug!(target: "runtime", "(exec time {}) result of execution: {:#?}", time_str, outcome);
            logs.extend(outcome.logs);
            let mut result = vec![];
            if let ReturnData::Value(buf) = &outcome.return_data {
                result = buf.clone();
            }
            Ok(result)
        }
    }
}

#[cfg(test)]
mod tests {
<<<<<<< HEAD
=======
    use near_chain_configs::TEST_EVM_CHAIN_ID;
>>>>>>> f8cdfa34
    use near_primitives::test_utils::MockEpochInfoProvider;
    use near_primitives::trie_key::TrieKey;
    use near_primitives::types::StateChangeCause;
    use near_primitives::version::PROTOCOL_VERSION;
    use near_primitives::views::StateItem;
    use testlib::runtime_utils::{
        alice_account, encode_int, get_runtime_and_trie, get_test_trie_viewer,
    };

    use super::*;

    #[test]
    fn test_view_call() {
        let (viewer, root) = get_test_trie_viewer();

        let mut logs = vec![];
        let result = viewer.call_function(
            root,
            1,
            1,
            &CryptoHash::default(),
            0,
            &EpochId::default(),
            &AccountId::from("test.contract"),
            "run_test",
            &[],
            &mut logs,
            &MockEpochInfoProvider::default(),
            PROTOCOL_VERSION,
            TEST_EVM_CHAIN_ID,
        );

        assert_eq!(result.unwrap(), encode_int(10));
    }

    #[test]
    fn test_view_call_bad_contract_id() {
        let (viewer, root) = get_test_trie_viewer();

        let mut logs = vec![];
        let result = viewer.call_function(
            root,
            1,
            1,
            &CryptoHash::default(),
            0,
            &EpochId::default(),
            &"bad!contract".to_string(),
            "run_test",
            &[],
            &mut logs,
            &MockEpochInfoProvider::default(),
            PROTOCOL_VERSION,
            TEST_EVM_CHAIN_ID,
        );

        let err = result.unwrap_err();
        assert!(
            err.to_string().contains(r#"Contract ID "bad!contract" is not valid"#),
            format!("Got different error that doesn't match: {}", err)
        );
    }

    #[test]
    fn test_view_call_try_changing_storage() {
        let (viewer, root) = get_test_trie_viewer();

        let mut logs = vec![];
        let result = viewer.call_function(
            root,
            1,
            1,
            &CryptoHash::default(),
            0,
            &EpochId::default(),
            &AccountId::from("test.contract"),
            "run_test_with_storage_change",
            &[],
            &mut logs,
            &MockEpochInfoProvider::default(),
            PROTOCOL_VERSION,
            0x99,
        );
        let err = result.unwrap_err();
        assert!(
            err.to_string().contains(r#"ProhibitedInView { method_name: "storage_write" }"#),
            format!("Got different error that doesn't match: {}", err)
        );
    }

    #[test]
    fn test_view_call_with_args() {
        let (viewer, root) = get_test_trie_viewer();
        let args: Vec<_> = [1u64, 2u64].iter().flat_map(|x| (*x).to_le_bytes().to_vec()).collect();
        let mut logs = vec![];
        let view_call_result = viewer.call_function(
            root,
            1,
            1,
            &CryptoHash::default(),
            0,
            &EpochId::default(),
            &AccountId::from("test.contract"),
            "sum_with_input",
            &args,
            &mut logs,
            &MockEpochInfoProvider::default(),
            PROTOCOL_VERSION,
            0x99,
        );
        assert_eq!(view_call_result.unwrap(), 3u64.to_le_bytes().to_vec());
    }

    #[test]
    fn test_view_state() {
        let (_, tries, root) = get_runtime_and_trie();
        let mut state_update = tries.new_trie_update(0, root);
        state_update.set(
            TrieKey::ContractData { account_id: alice_account(), key: b"test123".to_vec() },
            b"123".to_vec(),
        );
        state_update.set(
            TrieKey::ContractData { account_id: alice_account(), key: b"test321".to_vec() },
            b"321".to_vec(),
        );
        state_update.set(
            TrieKey::ContractData { account_id: "alina".to_string(), key: b"qqq".to_vec() },
            b"321".to_vec(),
        );
        state_update.set(
            TrieKey::ContractData { account_id: "alex".to_string(), key: b"qqq".to_vec() },
            b"321".to_vec(),
        );
        state_update.commit(StateChangeCause::InitialState);
        let trie_changes = state_update.finalize().unwrap().0;
        let (db_changes, new_root) = tries.apply_all(&trie_changes, 0).unwrap();
        db_changes.commit().unwrap();

        let state_update = tries.new_trie_update(0, new_root);
        let trie_viewer = TrieViewer::new();
        let result = trie_viewer.view_state(&state_update, &alice_account(), b"").unwrap();
        assert_eq!(result.proof, Vec::<String>::new());
        assert_eq!(
            result.values,
            [
                StateItem {
                    key: "dGVzdDEyMw==".to_string(),
                    value: "MTIz".to_string(),
                    proof: vec![]
                },
                StateItem {
                    key: "dGVzdDMyMQ==".to_string(),
                    value: "MzIx".to_string(),
                    proof: vec![]
                }
            ]
        );
        let result = trie_viewer.view_state(&state_update, &alice_account(), b"xyz").unwrap();
        assert_eq!(result.values, []);
        let result = trie_viewer.view_state(&state_update, &alice_account(), b"test123").unwrap();
        assert_eq!(
            result.values,
            [StateItem {
                key: "dGVzdDEyMw==".to_string(),
                value: "MTIz".to_string(),
                proof: vec![]
            }]
        );
    }

    #[test]
    fn test_log_when_panic() {
        let (viewer, root) = get_test_trie_viewer();

        let mut logs = vec![];
        viewer
            .call_function(
                root,
                1,
                1,
                &CryptoHash::default(),
                0,
                &EpochId::default(),
                &AccountId::from("test.contract"),
                "panic_after_logging",
                &[],
                &mut logs,
                &MockEpochInfoProvider::default(),
                PROTOCOL_VERSION,
                0x99,
            )
            .unwrap_err();

        assert_eq!(logs, vec!["hello".to_string()]);
    }
}<|MERGE_RESOLUTION|>--- conflicted
+++ resolved
@@ -12,17 +12,10 @@
 use near_primitives::trie_key::trie_key_parsers;
 use near_primitives::types::EpochHeight;
 use near_primitives::types::{AccountId, BlockHeight, EpochId, EpochInfoProvider};
-<<<<<<< HEAD
-use near_primitives::utils::is_valid_account_id;
-use near_primitives::version::ProtocolVersion;
-use near_primitives::views::{StateItem, ViewStateResult};
-use near_runtime_configs::RuntimeConfig;
-=======
 use near_primitives::version::ProtocolVersion;
 use near_primitives::views::{StateItem, ViewStateResult};
 use near_runtime_configs::RuntimeConfig;
 use near_runtime_utils::is_valid_account_id;
->>>>>>> f8cdfa34
 use near_store::{get_access_key, get_account, TrieUpdate};
 use near_vm_logic::ReturnData;
 
@@ -136,11 +129,7 @@
         let config = Arc::new(RuntimeConfig::default());
         let apply_state = ApplyState {
             block_index: block_height,
-<<<<<<< HEAD
             last_block_hash: *last_block_hash,
-=======
-            last_block_hash: last_block_hash.clone(),
->>>>>>> f8cdfa34
             epoch_id: epoch_id.clone(),
             epoch_height,
             gas_price: 0,
@@ -149,11 +138,8 @@
             random_seed: root,
             current_protocol_version,
             config: config.clone(),
-<<<<<<< HEAD
             cache: None,
-=======
             evm_chain_id,
->>>>>>> f8cdfa34
         };
         let action_receipt = ActionReceipt {
             signer_id: originator_id.clone(),
@@ -182,10 +168,6 @@
             true,
             true,
         );
-<<<<<<< HEAD
-=======
-
->>>>>>> f8cdfa34
         let elapsed = now.elapsed();
         let time_ms =
             (elapsed.as_secs() as f64 / 1_000.0) + f64::from(elapsed.subsec_nanos()) / 1_000_000.0;
@@ -213,10 +195,7 @@
 
 #[cfg(test)]
 mod tests {
-<<<<<<< HEAD
-=======
     use near_chain_configs::TEST_EVM_CHAIN_ID;
->>>>>>> f8cdfa34
     use near_primitives::test_utils::MockEpochInfoProvider;
     use near_primitives::trie_key::TrieKey;
     use near_primitives::types::StateChangeCause;
