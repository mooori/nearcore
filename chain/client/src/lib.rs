#[macro_use]
extern crate lazy_static;

pub use crate::client::Client;
pub use crate::client_actor::{start_client, ClientActor};
pub use crate::types::{
    Error, GetBlock, GetBlockProof, GetBlockProofResponse, GetBlockWithMerkleTree, GetChunk,
    GetExecutionOutcome, GetExecutionOutcomeResponse, GetGasPrice, GetNetworkInfo,
<<<<<<< HEAD
    GetNextLightClientBlock, GetStateChanges, GetStateChangesInBlock, GetValidatorInfo, Query,
    Status, StatusResponse, SyncStatus, TxStatus,
=======
    GetNextLightClientBlock, GetStateChanges, GetStateChangesInBlock, GetValidatorInfo,
    GetValidatorOrdered, Query, Status, StatusResponse, SyncStatus, TxStatus, TxStatusError,
>>>>>>> fc300daf
};
pub use crate::view_client::{start_view_client, ViewClientActor, ViewClientError};

mod client;
mod client_actor;
mod info;
mod metrics;
pub mod sync;
pub mod test_utils;
mod types;
mod view_client;<|MERGE_RESOLUTION|>--- conflicted
+++ resolved
@@ -6,13 +6,8 @@
 pub use crate::types::{
     Error, GetBlock, GetBlockProof, GetBlockProofResponse, GetBlockWithMerkleTree, GetChunk,
     GetExecutionOutcome, GetExecutionOutcomeResponse, GetGasPrice, GetNetworkInfo,
-<<<<<<< HEAD
-    GetNextLightClientBlock, GetStateChanges, GetStateChangesInBlock, GetValidatorInfo, Query,
-    Status, StatusResponse, SyncStatus, TxStatus,
-=======
     GetNextLightClientBlock, GetStateChanges, GetStateChangesInBlock, GetValidatorInfo,
-    GetValidatorOrdered, Query, Status, StatusResponse, SyncStatus, TxStatus, TxStatusError,
->>>>>>> fc300daf
+    GetValidatorOrdered, Query, Status, StatusResponse, SyncStatus, TxStatus,
 };
 pub use crate::view_client::{start_view_client, ViewClientActor, ViewClientError};
 
