--- conflicted
+++ resolved
@@ -1,4 +1,4 @@
-pub mod message;
+mod message;
 
 use primitives::traits::{Payload, WitnessSelector};
 use primitives::types::*;
@@ -108,21 +108,14 @@
             self.roots.remove(p);
         }
 
-<<<<<<< HEAD
         let message_ptr = self.arena.alloc(message).as_ref() as *const Message<'a, P>;
         self.messages.insert(unsafe{&*message_ptr});
         self.roots.insert(unsafe{&*message_ptr});
-=======
-        let message_ptr = self.arena.alloc(message) as *const Message<'a, P>;
-        self.messages.insert(unsafe { &*message_ptr });
-        self.roots.insert(unsafe { &*message_ptr });
->>>>>>> 354546b6
         Ok({})
     }
 
     /// Creates a new message that points to all existing roots. Takes ownership of the payload and
     /// the endorsements.
-<<<<<<< HEAD
     pub fn create_root_message(&mut self, payload: P, endorsements: Vec<Endorsement>) -> &'a Message<'a, P> {
         let mut message = Box::new(Message::new(
             SignedMessageData {
@@ -137,24 +130,6 @@
                 }
             }
         ));
-=======
-    pub fn create_root_message(
-        &mut self,
-        payload: P,
-        endorsements: Vec<Endorsement>,
-    ) -> &'a Message<'a, P> {
-        let mut message = Message::new(SignedMessageData {
-            owner_sig: 0, // Will populate once the epoch is computed.
-            hash: 0,      // Will populate once the epoch is computed.
-            body: MessageDataBody {
-                owner_uid: self.owner_uid,
-                parents: (&self.roots).iter().map(|m| m.computed_hash).collect(),
-                epoch: 0, // Will be computed later.
-                payload,
-                endorsements,
-            },
-        });
->>>>>>> 354546b6
         message.init(true, self.starting_epoch, self.witness_selector);
         message.assume_computed_hash_epoch();
 
@@ -167,12 +142,10 @@
     }
 }
 
+
 #[cfg(test)]
 mod tests {
-<<<<<<< HEAD
-=======
-
->>>>>>> 354546b6
+
     use super::*;
     use std::collections::{HashMap, HashSet};
     use typed_arena::Arena;
