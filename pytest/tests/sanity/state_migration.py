#!/usr/bin/python3
"""
Spins up stable node, runs it for a few blocks and stops it.
Dump state via 'neard view_state'.
Run migrations from stable version's genesis to the latest version.
Spin up current node with migrated genesis and verify that it can keep producing blocks.
"""

import os
import sys
import time
import json
import subprocess
import shutil
import re
import pathlib
from deepdiff import DeepDiff

sys.path.append(str(pathlib.Path(__file__).resolve().parents[2] / 'lib'))

import branches
import cluster
import utils


def main():
    node_root = utils.get_near_tempdir('state_migration', clean=True)
    executables = branches.prepare_ab_test('betanet')

    # Run stable node for few blocks.
    subprocess.call([
        "%sneard-%s" % (near_root, stable_branch),
        "--home=%s/test0" % node_root, "init", "--fast"
    ])
    stable_protocol_version = json.load(
        open('%s/test0/genesis.json' % node_root))['protocol_version']
    config = {
        "local": True,
        'near_root': near_root,
        'binary_name': "neard-%s" % stable_branch
    }
    stable_node = cluster.spin_up_node(config, near_root,
                                       os.path.join(node_root, "test0"), 0)

    utils.wait_for_blocks(stable_node, count=20)
    # TODO: we should make state more interesting to migrate by sending some tx / contracts.
    stable_node.cleanup()
    os.mkdir('%s/test0' % node_root)

    # Dump state.
    subprocess.call([
<<<<<<< HEAD
        "%sneard-%s" % (near_root, stable_branch), "--home", '%s/test0_finished' % node_root, "view_state", "dump_state"
=======
        "%sneard-%s" % (near_root, stable_branch), "--home",
        '%s/test0_finished' % node_root, "view_state", "dump_state"
>>>>>>> 5ce5b4e8
    ])

    # Migrate.
    migrations_home = '../scripts/migrations'
    all_migrations = sorted(os.listdir(migrations_home),
                            key=lambda x: int(x.split('-')[0]))
    for fname in all_migrations:
        m = re.match('([0-9]+)\-.*', fname)
        if m:
            version = int(m.groups()[0])
            if version > stable_protocol_version:
                exitcode = subprocess.call([
                    'python',
                    os.path.join(migrations_home, fname),
                    '%s/test0_finished' % node_root,
                    '%s/test0_finished' % node_root
                ])
                assert exitcode == 0, "Failed to run migration %d" % version
    os.rename(os.path.join(node_root, 'test0_finished/output.json'),
              os.path.join(node_root, 'test0/genesis.json'))
    shutil.copy(os.path.join(node_root, 'test0_finished/config.json'),
                os.path.join(node_root, 'test0/'))
    shutil.copy(os.path.join(node_root, 'test0_finished/validator_key.json'),
                os.path.join(node_root, 'test0/'))
    shutil.copy(os.path.join(node_root, 'test0_finished/node_key.json'),
                os.path.join(node_root, 'test0/'))

    # Run new node and verify it runs for a few more blocks.
    config["binary_name"] = "neard-%s" % current_branch
    current_node = cluster.spin_up_node(config, near_root,
                                        os.path.join(node_root, "test0"), 0)

    utils.wait_for_blocks(current_node, count=20)

    # New genesis can be deserialized by new near is verified above (new near can produce blocks)
    # Also test new genesis protocol_version matches nearcore/res/genesis_config's
    new_genesis = json.load(open(os.path.join(node_root, 'test0/genesis.json')))
    res_genesis = json.load(open('../nearcore/res/genesis_config.json'))
    assert new_genesis['protocol_version'] == res_genesis['protocol_version']


if __name__ == "__main__":
    main()<|MERGE_RESOLUTION|>--- conflicted
+++ resolved
@@ -49,12 +49,8 @@
 
     # Dump state.
     subprocess.call([
-<<<<<<< HEAD
-        "%sneard-%s" % (near_root, stable_branch), "--home", '%s/test0_finished' % node_root, "view_state", "dump_state"
-=======
         "%sneard-%s" % (near_root, stable_branch), "--home",
         '%s/test0_finished' % node_root, "view_state", "dump_state"
->>>>>>> 5ce5b4e8
     ])
 
     # Migrate.
